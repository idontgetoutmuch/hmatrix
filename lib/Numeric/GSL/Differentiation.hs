{-# OPTIONS  #-}
-----------------------------------------------------------------------------
{- |
Module      :  Numeric.GSL.Differentiation
Copyright   :  (c) Alberto Ruiz 2006
License     :  GPL-style

Maintainer  :  Alberto Ruiz (aruiz at um dot es)
Stability   :  provisional
Portability :  uses ffi

Numerical differentiation.

<http://www.gnu.org/software/gsl/manual/html_node/Numerical-Differentiation.html#Numerical-Differentiation>

From the GSL manual: \"The functions described in this chapter compute numerical derivatives by finite differencing. An adaptive algorithm is used to find the best choice of finite difference and to estimate the error in the derivative.\"
-}
-----------------------------------------------------------------------------
module Numeric.GSL.Differentiation (
    derivCentral,
    derivForward,
    derivBackward
) where

<<<<<<< HEAD
import Foreign.C.Types(CInt(..))
=======
import Foreign.C.Types
>>>>>>> ea4da824
import Foreign.Marshal.Alloc(malloc, free)
import Foreign.Ptr(Ptr, FunPtr, freeHaskellFunPtr)
import Foreign.Storable(peek)
import Data.Packed.Internal(check,(//))
import System.IO.Unsafe(unsafePerformIO)

derivGen ::
    CInt                   -- ^ type: 0 central, 1 forward, 2 backward
    -> Double             -- ^ initial step size
    -> (Double -> Double) -- ^ function
    -> Double             -- ^ point where the derivative is taken
    -> (Double, Double)   -- ^ result and error
derivGen c h f x = unsafePerformIO $ do
    r <- malloc
    e <- malloc
    fp <- mkfun (\y _ -> f y) 
    c_deriv c fp x h r e // check "deriv"
    vr <- peek r
    ve <- peek e
    let result = (vr,ve)
    free r
    free e
    freeHaskellFunPtr fp
    return result

foreign import ccall "gsl-aux.h deriv" 
 c_deriv :: CInt -> FunPtr (Double -> Ptr () -> Double) -> Double -> Double 
                    -> Ptr Double -> Ptr Double -> IO CInt


{- | Adaptive central difference algorithm, /gsl_deriv_central/. For example:

> > let deriv = derivCentral 0.01 
> > deriv sin (pi/4)
>(0.7071067812000676,1.0600063101654055e-10)
> > cos (pi/4)
>0.7071067811865476 

-}
derivCentral :: Double                  -- ^ initial step size
                -> (Double -> Double)   -- ^ function 
                -> Double               -- ^ point where the derivative is taken
                -> (Double, Double)     -- ^ result and absolute error
derivCentral = derivGen 0

-- | Adaptive forward difference algorithm, /gsl_deriv_forward/. The function is evaluated only at points greater than x, and never at x itself. The derivative is returned in result and an estimate of its absolute error is returned in abserr. This function should be used if f(x) has a discontinuity at x, or is undefined for values less than x. A backward derivative can be obtained using a negative step.
derivForward :: Double                  -- ^ initial step size
                -> (Double -> Double)   -- ^ function 
                -> Double               -- ^ point where the derivative is taken
                -> (Double, Double)     -- ^ result and absolute error
derivForward = derivGen 1

-- | Adaptive backward difference algorithm, /gsl_deriv_backward/. 
derivBackward ::Double                  -- ^ initial step size
                -> (Double -> Double)   -- ^ function 
                -> Double               -- ^ point where the derivative is taken
                -> (Double, Double)     -- ^ result and absolute error
derivBackward = derivGen 2

{- | conversion of Haskell functions into function pointers that can be used in the C side
-}
foreign import ccall "wrapper" mkfun:: (Double -> Ptr() -> Double) -> IO( FunPtr (Double -> Ptr() -> Double)) <|MERGE_RESOLUTION|>--- conflicted
+++ resolved
@@ -22,11 +22,7 @@
     derivBackward
 ) where
 
-<<<<<<< HEAD
-import Foreign.C.Types(CInt(..))
-=======
 import Foreign.C.Types
->>>>>>> ea4da824
 import Foreign.Marshal.Alloc(malloc, free)
 import Foreign.Ptr(Ptr, FunPtr, freeHaskellFunPtr)
 import Foreign.Storable(peek)
